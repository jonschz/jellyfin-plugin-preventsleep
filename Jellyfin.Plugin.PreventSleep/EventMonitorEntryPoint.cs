--- conflicted
+++ resolved
@@ -36,14 +36,9 @@
     private readonly object _powerRequestLock;
     private readonly HybridDictionary _removedDevices;
     private SafePowerRequestObject? _powerRequest;
-<<<<<<< HEAD
     private Timer _delayedUnblockTimer;
     private int _unblockSleepDelay;
-    private int _blockingSleepBacking;
-=======
-    private Timer? _delayedUnblockTimer;
     private bool _blockingSleep;
->>>>>>> 3081b5c4
     private bool _disposed;
 
     public EventMonitorEntryPoint(
@@ -53,33 +48,22 @@
         _logger = loggerFactory.CreateLogger<EventMonitorEntryPoint>();
         _sessionManager = sessionManager;
         _powerRequestLock = new object();
-<<<<<<< HEAD
         _removedDevices = new HybridDictionary(5);
         _delayedUnblockTimer = new Timer(UnblockSleep, null, Timeout.Infinite, Timeout.Infinite);
-        using var reasonContext = new REASON_CONTEXT("Jellyfin is serving files / waiting for the configured amount of time for further requests (blocked by Plugin.PreventSleep)");
-        _powerRequest = PowerCreateRequest(reasonContext);
-=======
-        _removedDevices = new HybridDictionary(3);
         try
         {
-            using var reasonContext = new REASON_CONTEXT($"Jellyfin is serving files/waiting {DelayedMinutes} minutes for another request (blocked by Plugin.PreventSleep)");
+            using var reasonContext = new REASON_CONTEXT("Jellyfin is serving files / waiting for the configured amount of time for further requests (blocked by Plugin.PreventSleep)");
             _powerRequest = SafePowerCreateRequest(reasonContext);
         }
         catch (Win32Exception e)
         {
             _logger.LogError("PowerCreateRequest failed: {Win32ErrorMessage} ({Win32ErrorCode})", e.Message, e.NativeErrorCode);
         }
->>>>>>> 3081b5c4
     }
 
     public Task RunAsync()
     {
-<<<<<<< HEAD
-        __FUNCTION__();
-
         ApplySettingsFromConfig();
-=======
->>>>>>> 3081b5c4
         _sessionManager.PlaybackProgress += SessionManager_PlaybackProgress;
         _sessionManager.PlaybackStart += SessionManager_PlaybackStart;
         _sessionManager.PlaybackStopped += SessionManager_PlaybackStop;
@@ -179,7 +163,6 @@
         _logger.LogDebug("Added {DeviceId} to list of removed devices", deviceId);
     }
 
-<<<<<<< HEAD
     private void Plugin_ConfigurationChanged(object? sender, BasePluginConfiguration e)
     {
         ApplySettingsFromConfig();
@@ -190,9 +173,7 @@
         _unblockSleepDelay = Math.Clamp(Plugin.Instance!.Configuration.UnblockSleepDelay, 1000, int.MaxValue);
     }
 
-=======
     #pragma warning disable SA1313 // Disable a spurious warning, see https://github.com/DotNetAnalyzers/StyleCopAnalyzers/issues/2599
->>>>>>> 3081b5c4
     private void UnblockSleep(object? _)
     #pragma warning restore SA1313
     {
